--- conflicted
+++ resolved
@@ -24,6 +24,7 @@
 from sanic.config import BASE_LOGO, Config
 from sanic.exceptions import (
     InvalidUsage,
+    MethodNotSupported,
     NotFound,
     SanicException,
     ServerError,
@@ -50,10 +51,6 @@
     serve_multiple,
 )
 from sanic.static import register as static_register
-<<<<<<< HEAD
-=======
-from sanic.views import CompositionView
->>>>>>> ffca01ff
 from sanic.websocket import ConnectionClosed, WebSocketProtocol
 
 
@@ -86,9 +83,7 @@
 
         self.name = name
         self.asgi = False
-        self.router = router or Router(
-            exception=NotFound, method_handler_exception=NotFound
-        )
+        self.router = router or Router()
         self.request_class = request_class
         self.error_handler = error_handler or ErrorHandler()
         self.config = Config(load_env=load_env)
@@ -107,10 +102,7 @@
         self.websocket_tasks: Set[Future] = set()
         self.named_request_middleware: Dict[str, MiddlewareType] = {}
         self.named_response_middleware: Dict[str, MiddlewareType] = {}
-<<<<<<< HEAD
-=======
         self._test_manager = None
->>>>>>> ffca01ff
         self._test_client = None
         self._asgi_client = None
         # Register alternative method names
@@ -242,7 +234,6 @@
         middleware: FutureMiddleware,
         route_names: Optional[List[str]] = None,
     ):
-        print(f"{middleware=}")
         if route_names:
             return self.register_named_middleware(
                 middleware.middleware, route_names, middleware.attach_to
@@ -597,34 +588,22 @@
     # -------------------------------------------------------------------- #
 
     @property
-<<<<<<< HEAD
-    def test_client(self):
-        if self._test_client:
-            return self._test_client
-=======
     def test_client(self):  # noqa
         if self._test_client:
             return self._test_client
         elif self._test_manager:
             return self._test_manager.test_client
->>>>>>> ffca01ff
         from sanic_testing.testing import SanicTestClient  # type: ignore
 
         self._test_client = SanicTestClient(self)
         return self._test_client
 
     @property
-<<<<<<< HEAD
-    def asgi_client(self):
-        if self._asgi_client:
-            return self._asgi_client
-=======
     def asgi_client(self):  # noqa
         if self._asgi_client:
             return self._asgi_client
         elif self._test_manager:
             return self._test_manager.asgi_client
->>>>>>> ffca01ff
         from sanic_testing.testing import SanicASGITestClient  # type: ignore
 
         self._asgi_client = SanicASGITestClient(self)
@@ -903,7 +882,13 @@
     ):
         """Helper function used by `run` and `create_server`."""
 
-        self.router.finalize()
+        # TODO:
+        # - Catch proper exception
+        try:
+            self.router.finalize()
+        except Exception as e:
+            if not Sanic.test_mode:
+                raise e
 
         if isinstance(ssl, dict):
             # try common aliaseses
@@ -1000,43 +985,6 @@
         for task in app.websocket_tasks:
             task.cancel()
 
-<<<<<<< HEAD
-=======
-    async def _websocket_handler(
-        self, handler, request, *args, subprotocols=None, **kwargs
-    ):
-        request.app = self
-        if not getattr(handler, "__blueprintname__", False):
-            request.endpoint = handler.__name__
-        else:
-            request.endpoint = (
-                getattr(handler, "__blueprintname__", "") + handler.__name__
-            )
-
-            pass
-
-        if self.asgi:
-            ws = request.transport.get_websocket_connection()
-        else:
-            protocol = request.transport.get_protocol()
-            protocol.app = self
-
-            ws = await protocol.websocket_handshake(request, subprotocols)
-
-        # schedule the application handler
-        # its future is kept in self.websocket_tasks in case it
-        # needs to be cancelled due to the server being stopped
-        fut = ensure_future(handler(request, ws, *args, **kwargs))
-        self.websocket_tasks.add(fut)
-        try:
-            await fut
-        except (CancelledError, ConnectionClosed):
-            pass
-        finally:
-            self.websocket_tasks.remove(fut)
-            await ws.close()
-
->>>>>>> ffca01ff
     # -------------------------------------------------------------------- #
     # ASGI
     # -------------------------------------------------------------------- #
