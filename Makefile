.PHONY: help test test-coverage install docker-test black fix-import beautify

.DEFAULT: help

help:
	@echo "Please use \`make <target>' where <target> is one of"
	@echo "test"
	@echo "		Run Sanic Unit Tests"
	@echo "test-coverage"
	@echo "		Run Sanic Unit Tests with Coverage"
	@echo "install"
	@echo "		Install Sanic"
	@echo "docker-test"
	@echo "		Run Sanic Unit Tests using Docker"
	@echo "black"
	@echo "		Analyze and fix linting issues using Black"
	@echo "fix-import"
	@echo "		Analyze and fix import order using isort"
	@echo "beautify [sort_imports=1] [include_tests=1]"
	@echo "		Analyze and fix linting issue using black and optionally fix import sort using isort"
	@echo ""
	@echo "docs"
	@echo "		Generate Sanic documentation"
	@echo ""
	@echo "clean-docs"
	@echo "		Clean Sanic documentation"
	@echo ""
	@echo "docs-test"
	@echo "		Test Sanic Documentation for errors"
	@echo ""
	@echo "changelog"
	@echo "		Generate changelog for Sanic to prepare for new release"
	@echo ""
	@echo "release"
	@echo "		Prepare Sanic for a new changes by version bump and changelog"
	@echo ""


clean:
	find . ! -path "./.eggs/*" -name "*.pyc" -exec rm {} \;
	find . ! -path "./.eggs/*" -name "*.pyo" -exec rm {} \;
	find . ! -path "./.eggs/*" -name ".coverage" -exec rm {} \;
	rm -rf build/* > /dev/null 2>&1
	rm -rf dist/* > /dev/null 2>&1

test: clean
	python setup.py test

test-coverage: clean
	python setup.py test --pytest-args="--cov sanic --cov-report term --cov-append "

install:
	python setup.py install

docker-test: clean
	docker build -t sanic/test-image -f docker/Dockerfile .
	docker run -t sanic/test-image tox

beautify: black
ifdef sort_imports
ifdef include_tests
	$(warning It is suggested that you do not run sort import on tests)
	isort -rc sanic tests
else
	$(info Sorting Imports)
	isort -rc sanic tests  --profile=black
endif
endif

black:
	black --config ./.black.toml sanic tests

<<<<<<< HEAD
isort:
	isort sanic tests
=======
fix-import: black
	isort sanic tests  --profile=black
>>>>>>> 55a5ab4b

pretty: black isort

docs-clean:
	cd docs && make clean

docs: docs-clean
	cd docs && make html

docs-test: docs-clean
	cd docs && make dummy

docs-serve:
	# python -m http.server --directory=./docs/_build/html 9999
	sphinx-autobuild docs docs/_build/html --port 9999 --watch ./sanic

changelog:
	python scripts/changelog.py

release:
ifdef version
	python scripts/release.py --release-version ${version} --generate-changelog
else
	python scripts/release.py --generate-changelog
endif
<|MERGE_RESOLUTION|>--- conflicted
+++ resolved
@@ -70,15 +70,7 @@
 black:
 	black --config ./.black.toml sanic tests
 
-<<<<<<< HEAD
-isort:
-	isort sanic tests
-=======
-fix-import: black
-	isort sanic tests  --profile=black
->>>>>>> 55a5ab4b
-
-pretty: black isort
+pretty: beautify
 
 docs-clean:
 	cd docs && make clean
