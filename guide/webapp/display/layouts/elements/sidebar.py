--- conflicted
+++ resolved
@@ -21,18 +21,6 @@
         E.hr(),
         E.ul.li("Need ").a("help", href=f"/{request.ctx.language}/help.html")(
             "?"
-<<<<<<< HEAD
-        ),
-        E.li("How we ").a(
-            "built this site w/ Sanic",
-            href="/{request.ctx.language}/built-with-sanic.html",
-        ),
-        E.li.a(
-            "Awesome Sanic",
-            href="https://github.com/mekicha/awesome-sanic",
-            target="_blank",
-        ),
-=======
         ),
         E.li("How we ").a(
             "built this site w/ Sanic",
@@ -43,7 +31,6 @@
             href="https://github.com/mekicha/awesome-sanic",
             target="_blank",
         )(" list"),
->>>>>>> 3cf74e6b
         E.hr(),
         E.p("Want more? ")
         .a("sanicbook.com", href="https://sanicbook.com", target="_blank")
