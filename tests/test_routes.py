--- conflicted
+++ resolved
@@ -2,16 +2,13 @@
 
 # import pytest
 
-<<<<<<< HEAD
-# from sanic_testing.testing import SanicTestClient
-=======
 from sanic_testing.testing import SanicTestClient
 
 from sanic import Sanic
 from sanic.constants import HTTP_METHODS
 from sanic.response import json, text
 from sanic.router import ParameterNameConflicts, RouteDoesNotExist, RouteExists
->>>>>>> ffca01ff
+
 
 # from sanic import Sanic
 # from sanic.constants import HTTP_METHODS
@@ -484,44 +481,23 @@
 # def test_websocket_route_with_subprotocols(app):
 #     results = []
 
-<<<<<<< HEAD
-#     @app.websocket("/ws", subprotocols=["foo", "bar"])
-#     async def handler(request, ws):
-#         results.append(ws.subprotocol)
-#         assert ws.subprotocol is not None
-
-#     _, response = SanicTestClient(app).websocket("/ws", subprotocols=["bar"])
-#     assert response.opened is True
-#     assert results == ["bar"]
-
-#     _, response = SanicTestClient(app).websocket(
-#         "/ws", subprotocols=["bar", "foo"]
-#     )
-#     assert response.opened is True
-#     assert results == ["bar", "bar"]
-
-#     _, response = SanicTestClient(app).websocket("/ws", subprotocols=["baz"])
-#     assert response.opened is True
-#     assert results == ["bar", "bar", None]
-=======
-    _, response = SanicTestClient(app).websocket("/ws", subprotocols=["bar"])
-    assert response.opened is True
-    assert results == ["bar"]
-
-    _, response = SanicTestClient(app).websocket(
-        "/ws", subprotocols=["bar", "foo"]
-    )
-    assert response.opened is True
-    assert results == ["bar", "bar"]
-
-    _, response = SanicTestClient(app).websocket("/ws", subprotocols=["baz"])
-    assert response.opened is True
-    assert results == ["bar", "bar", None]
-
-    _, response = SanicTestClient(app).websocket("/ws")
-    assert response.opened is True
-    assert results == ["bar", "bar", None, None]
->>>>>>> ffca01ff
+# _, response = SanicTestClient(app).websocket("/ws", subprotocols=["bar"])
+# assert response.opened is True
+# assert results == ["bar"]
+
+# _, response = SanicTestClient(app).websocket(
+#     "/ws", subprotocols=["bar", "foo"]
+# )
+# assert response.opened is True
+# assert results == ["bar", "bar"]
+
+# _, response = SanicTestClient(app).websocket("/ws", subprotocols=["baz"])
+# assert response.opened is True
+# assert results == ["bar", "bar", None]
+
+# _, response = SanicTestClient(app).websocket("/ws")
+# assert response.opened is True
+# assert results == ["bar", "bar", None, None]
 
 #     _, response = SanicTestClient(app).websocket("/ws")
 #     assert response.opened is True
